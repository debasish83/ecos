--- conflicted
+++ resolved
@@ -265,15 +265,9 @@
       case ECOS_DINF:
           infostring = "Dual infeasible";
           break;
-<<<<<<< HEAD
-//      case ECOS_KKTZERO:
-//          infostring = "Element of D zero during KKT factorization";
-//          break;
-=======
       case ECOS_NUMERICS:
           infostring = "Run into numerical problems";
           break;
->>>>>>> 22b57bbd
       case ECOS_OUTCONE:
           infostring = "PROBLEM: Multipliers leaving the cone";
           break;
